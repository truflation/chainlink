package cmd

import (
	"context"
	"database/sql"
	"fmt"
	"io/ioutil"
	"log"
	"math/big"
	"net/url"
	"os"
	"os/exec"
	"path"
	"path/filepath"
	"runtime"
	"strconv"
	"strings"
	"time"

	gethCommon "github.com/ethereum/go-ethereum/common"
	"github.com/ethereum/go-ethereum/common/hexutil"
	"github.com/fatih/color"
	"github.com/kylelemons/godebug/diff"
	"github.com/pkg/errors"
	clipkg "github.com/urfave/cli"
	"go.uber.org/multierr"
	"gopkg.in/guregu/null.v4"

	"github.com/smartcontractkit/sqlx"

	"github.com/smartcontractkit/chainlink/core/chains/evm/bulletprooftxmanager"
	"github.com/smartcontractkit/chainlink/core/config"
	"github.com/smartcontractkit/chainlink/core/logger"
	"github.com/smartcontractkit/chainlink/core/services"
	"github.com/smartcontractkit/chainlink/core/services/pg"
	"github.com/smartcontractkit/chainlink/core/sessions"
	"github.com/smartcontractkit/chainlink/core/shutdown"
	"github.com/smartcontractkit/chainlink/core/static"
	"github.com/smartcontractkit/chainlink/core/store/dialects"
	"github.com/smartcontractkit/chainlink/core/store/migrate"
	"github.com/smartcontractkit/chainlink/core/utils"
	webPresenters "github.com/smartcontractkit/chainlink/core/web/presenters"
)

// ownerPermsMask are the file permission bits reserved for owner.
const ownerPermsMask = os.FileMode(0700)

func openDB(cfg config.GeneralConfig, lggr logger.Logger) (db *sqlx.DB, err error) {
	uri := cfg.DatabaseURL()
	appid := cfg.AppID()
	static.SetConsumerName(&uri, "App", &appid)
	dialect := cfg.GetDatabaseDialectConfiguredOrDefault()
	db, err = pg.NewConnection(uri.String(), string(dialect), pg.Config{
		Logger:       lggr,
		MaxOpenConns: cfg.ORMMaxOpenConns(),
		MaxIdleConns: cfg.ORMMaxIdleConns(),
	})
	err = errors.Wrap(err, "failed to open db")
	return
}

func applicationLockDB(cfg config.GeneralConfig, db *sqlx.DB, lggr logger.Logger, sig shutdown.Signal) (cleanup func(), err error) {
	lggr.Debugf("Using database locking mode: %s", cfg.DatabaseLockingMode())

	lockingMode := cfg.DatabaseLockingMode()
	cleanup = func() {}

	// Lease will be explicitly released on application stop
	// Take the lease before any other DB operations
	var leaseLock pg.LeaseLock
	switch lockingMode {
	case "lease", "dual":
		leaseLock = pg.NewLeaseLock(db, cfg.AppID(), lggr, cfg.LeaseLockRefreshInterval(), cfg.LeaseLockDuration())
		if err = leaseLock.TakeAndHold(sig); err != nil {
			return cleanup, errors.Wrap(err, "failed to take initial lease on database")
		}
		cleanup = leaseLock.Release
	}

	// Try to acquire an advisory lock to prevent multiple nodes starting at the same time
	var advisoryLock pg.AdvisoryLock
	switch lockingMode {
	case "advisorylock", "dual":
		advisoryLock = pg.NewAdvisoryLock(db, cfg.AdvisoryLockID(), lggr, cfg.AdvisoryLockCheckInterval())
		if err = advisoryLock.TakeAndHold(); err != nil {
			return cleanup, errors.Wrap(err, "error acquiring lock")
		}
	}

	cleanup = func() {
		if leaseLock != nil {
			leaseLock.Release()
		}
		if advisoryLock != nil {
			advisoryLock.Release()
		}
	}
	return cleanup, nil
}

// RunNode starts the Chainlink core.
func (cli *Client) RunNode(c *clipkg.Context) error {
	if err := cli.runNode(c); err != nil {
		err = errors.Wrap(err, "Cannot boot Chainlink")
		cli.Logger.Error(err)
		if serr := cli.Logger.Sync(); serr != nil {
			err = multierr.Combine(serr, err)
		}
		return cli.errorOut(err)
	}
	return nil
}

func (cli *Client) runNode(c *clipkg.Context) error {
	lggr := cli.Logger.Named("RunNode")

	err := cli.Config.Validate()
	if err != nil {
		return errors.Wrap(err, "config validation failed")
	}

	lggr.Infow(fmt.Sprintf("Starting Chainlink Node %s at commit %s", static.Version, static.Sha), "Version", static.Version, "SHA", static.Sha)

	if cli.Config.Dev() {
		lggr.Warn("Chainlink is running in DEVELOPMENT mode. This is a security risk if enabled in production.")
	}
	if cli.Config.EthereumDisabled() {
		lggr.Warn("Ethereum is disabled. Chainlink will only run services that can operate without an ethereum connection")
	}

	db, err := openDB(cli.Config, lggr)
	if err != nil {
		return cli.errorOut(errors.Wrap(err, "opening db"))
	}
	defer lggr.ErrorIfClosing(db, "db")

	sig := shutdown.NewSignal()
	cleanup, err := applicationLockDB(cli.Config, db, lggr, sig)
	defer cleanup()
	if err != nil {
		return cli.errorOut(errors.Wrap(err, "obtaining application db lock"))
	}
	app, err := cli.AppFactory.NewApplication(cli.Config, db, sig)
	if err != nil {
<<<<<<< HEAD
		return cli.errorOut(errors.Wrap(err, "fatal error instantiating application"))
=======
		return errors.Wrap(err, "error initializing application")
>>>>>>> 02f055b7
	}

	sessionORM := app.SessionORM()
	keyStore := app.GetKeyStore()
	err = cli.KeyStoreAuthenticator.authenticate(c, keyStore)
	if err != nil {
		return errors.Wrap(err, "error authenticating keystore")
	}

	var vrfpwd string
	var fileErr error
	if len(c.String("vrfpassword")) != 0 {
		vrfpwd, fileErr = passwordFromFile(c.String("vrfpassword"))
		if fileErr != nil {
			return errors.Wrapf(fileErr,
				"error reading VRF password from vrfpassword file \"%s\"",
				c.String("vrfpassword"))
		}
	}

	chainSet := app.GetChains().EVM
	dflt, err := chainSet.Default()
	if err != nil {
		return errors.Wrap(err, "failed to get default chainset")
	}
	err = keyStore.Migrate(vrfpwd, dflt.ID())
	if err != nil {
		return errors.Wrap(err, "error migrating keystore")
	}

	for _, ch := range chainSet.Chains() {
		skey, sexisted, fkey, fexisted, err2 := app.GetKeyStore().Eth().EnsureKeys(ch.ID())
		if err2 != nil {
			return errors.Wrap(err2, "failed to ensure keystore keys")
		}
		if !fexisted {
			lggr.Infow("New funding address created", "address", fkey.Address.Hex(), "evmChainID", ch.ID())
		}
		if !sexisted {
			lggr.Infow("New sending address created", "address", skey.Address.Hex(), "evmChainID", ch.ID())
		}
	}

	ocrKey, didExist, err := app.GetKeyStore().OCR().EnsureKey()
	if err != nil {
		return errors.Wrap(err, "failed to ensure ocr key")
	}
	if !didExist {
		lggr.Infof("Created OCR key with ID %s", ocrKey.ID())
	}
	ocr2Keys, keysDidExist, err := app.GetKeyStore().OCR2().EnsureKeys()
	if err != nil {
		return errors.Wrap(err, "failed to ensure ocr key")
	}
	for chainType, didExist := range keysDidExist {
		if !didExist {
			lggr.Infof("Created OCR2 key with ID %s", ocr2Keys[chainType].ID())
		}
	}
	p2pKey, didExist, err := app.GetKeyStore().P2P().EnsureKey()
	if err != nil {
		return errors.Wrap(err, "failed to ensure p2p key")
	}
	if !didExist {
		lggr.Infof("Created P2P key with ID %s", p2pKey.ID())
	}
	solanaKey, didExist, err := app.GetKeyStore().Solana().EnsureKey()
	if err != nil {
		return errors.Wrap(err, "failed to ensure solana key")
	}
	if !didExist {
		lggr.Infof("Created Solana key with ID %s", solanaKey.ID())
	}
	terraKey, didExist, err := app.GetKeyStore().Terra().EnsureKey()
	if err != nil {
		return errors.Wrap(err, "failed to ensure terra key")
	}
	if !didExist {
		lggr.Infof("Created Terra key with ID %s", terraKey.ID())
	}

	if e := checkFilePermissions(lggr, cli.Config.RootDir()); e != nil {
		lggr.Warn(e)
	}

	var user sessions.User
	if _, err = NewFileAPIInitializer(c.String("api"), lggr).Initialize(sessionORM); err != nil && err != ErrNoCredentialFile {
		return errors.Wrap(err, "error creating api initializer")
	}
	if user, err = cli.FallbackAPIInitializer.Initialize(sessionORM); err != nil {
		if err == ErrorNoAPICredentialsAvailable {
			return errors.WithStack(err)
		}
		return errors.Wrap(err, "error creating fallback initializer")
	}

	lggr.Info("API exposed for user ", user.Email)
	if err = app.Start(); err != nil {
		return errors.Wrap(err, "error starting app")
	}
	defer func() {
		lggr.ErrorIf(app.Stop(), "Error stopping app")
		if err = lggr.Sync(); err != nil {
			log.Fatal(err)
		}
	}()

	lggr.Debug("Environment variables\n", config.NewConfigPrinter(cli.Config))

	lggr.Infow(fmt.Sprintf("Chainlink booted in %.2fs", time.Since(static.InitTime).Seconds()), "appID", app.ID())
	return (cli.Runner.Run(app))
}

func checkFilePermissions(lggr logger.Logger, rootDir string) error {
	// Ensure `$CLROOT/tls` directory (and children) permissions are <= `ownerPermsMask``
	tlsDir := filepath.Join(rootDir, "tls")
	_, err := os.Stat(tlsDir)
	if err != nil && !os.IsNotExist(err) {
		lggr.Errorf("error checking perms of 'tls' directory: %v", err)
	} else if err == nil {
		err := utils.EnsureDirAndMaxPerms(tlsDir, ownerPermsMask)
		if err != nil {
			return err
		}

		err = filepath.Walk(tlsDir, func(path string, info os.FileInfo, err error) error {
			if err != nil {
				lggr.Errorf(`error checking perms of "%v": %v`, path, err)
				return err
			}
			if utils.TooPermissive(info.Mode().Perm(), ownerPermsMask) {
				newPerms := info.Mode().Perm() & ownerPermsMask
				lggr.Warnf("%s has overly permissive file permissions, reducing them from %s to %s", path, info.Mode().Perm(), newPerms)
				return utils.EnsureFilepathMaxPerms(path, newPerms)
			}
			return nil
		})
		if err != nil {
			return err
		}
	}

	// Ensure `$CLROOT/{secret,cookie}` files' permissions are <= `ownerPermsMask``
	protectedFiles := []string{"secret", "cookie", ".password", ".env", ".api"}
	for _, fileName := range protectedFiles {
		path := filepath.Join(rootDir, fileName)
		fileInfo, err := os.Stat(path)
		if os.IsNotExist(err) {
			continue
		} else if err != nil {
			return err
		}
		if utils.TooPermissive(fileInfo.Mode().Perm(), ownerPermsMask) {
			newPerms := fileInfo.Mode().Perm() & ownerPermsMask
			lggr.Warnf("%s has overly permissive file permissions, reducing them from %s to %s", path, fileInfo.Mode().Perm(), newPerms)
			err = utils.EnsureFilepathMaxPerms(path, newPerms)
			if err != nil {
				return err
			}
		}
		owned, err := utils.IsFileOwnedByChainlink(fileInfo)
		if err != nil {
			lggr.Warn(err)
			continue
		}
		if !owned {
			lggr.Warnf("The file %v is not owned by the user running chainlink. This will be made mandatory in the future.", path)
		}
	}
	return nil
}

func passwordFromFile(pwdFile string) (string, error) {
	if len(pwdFile) == 0 {
		return "", nil
	}
	dat, err := ioutil.ReadFile(pwdFile)
	return strings.TrimSpace(string(dat)), err
}

// RebroadcastTransactions run locally to force manual rebroadcasting of
// transactions in a given nonce range.
func (cli *Client) RebroadcastTransactions(c *clipkg.Context) (err error) {
	beginningNonce := c.Uint("beginningNonce")
	endingNonce := c.Uint("endingNonce")
	gasPriceWei := c.Uint64("gasPriceWei")
	overrideGasLimit := c.Uint64("gasLimit")
	addressHex := c.String("address")
	chainIDStr := c.String("evmChainID")

	addressBytes, err := hexutil.Decode(addressHex)
	if err != nil {
		return cli.errorOut(errors.Wrap(err, "could not decode address"))
	}
	address := gethCommon.BytesToAddress(addressBytes)

	var chainID *big.Int
	if chainIDStr != "" {
		var ok bool
		chainID, ok = big.NewInt(0).SetString(chainIDStr, 10)
		if !ok {
			return cli.errorOut(errors.Wrap(err, "invalid evmChainID"))
		}
	}

	lggr := cli.Logger.Named("RebroadcastTransactions")
	db, err := openDB(cli.Config, lggr)
	if err != nil {
		return cli.errorOut(errors.Wrap(err, "opening db"))
	}
	defer lggr.ErrorIfClosing(db, "db")
	sig := shutdown.NewSignal()

	app, err := cli.AppFactory.NewApplication(cli.Config, db, sig)
	if err != nil {
		return cli.errorOut(errors.Wrap(err, "fatal error instantiating application"))
	}
	defer func() {
		if serr := app.Stop(); serr != nil {
			err = multierr.Append(err, serr)
		}
	}()
	pwd, err := passwordFromFile(c.String("password"))
	if err != nil {
		return cli.errorOut(fmt.Errorf("error reading password: %+v", err))
	}
	chain, err := app.GetChains().EVM.Get(chainID)
	if err != nil {
		return cli.errorOut(err)
	}
	keyStore := app.GetKeyStore()

	ethClient := chain.Client()

	err = ethClient.Dial(context.TODO())
	if err != nil {
		return err
	}

	err = keyStore.Unlock(pwd)
	if err != nil {
		return cli.errorOut(errors.Wrap(err, "error authenticating keystore"))
	}

	cli.Logger.Infof("Rebroadcasting transactions from %v to %v", beginningNonce, endingNonce)

	keyStates, err := keyStore.Eth().GetStatesForChain(chain.ID())
	if err != nil {
		return cli.errorOut(err)
	}
	ec := bulletprooftxmanager.NewEthConfirmer(app.GetSqlxDB(), ethClient, chain.Config(), keyStore.Eth(), keyStates, nil, nil, chain.Logger())
	err = ec.ForceRebroadcast(beginningNonce, endingNonce, gasPriceWei, address, overrideGasLimit)
	return cli.errorOut(err)
}

type HealthCheckPresenter struct {
	webPresenters.Check
}

func (p *HealthCheckPresenter) ToRow() []string {
	red := color.New(color.FgRed).SprintFunc()
	green := color.New(color.FgGreen).SprintFunc()

	var status string

	switch p.Status {
	case services.StatusFailing:
		status = red(p.Status)
	case services.StatusPassing:
		status = green(p.Status)
	}

	return []string{
		p.Name,
		status,
		p.Output,
	}
}

type HealthCheckPresenters []HealthCheckPresenter

// RenderTable implements TableRenderer
func (ps HealthCheckPresenters) RenderTable(rt RendererTable) error {
	headers := []string{"Name", "Status", "Output"}
	rows := [][]string{}

	for _, p := range ps {
		rows = append(rows, p.ToRow())
	}

	renderList(headers, rows, rt.Writer)

	return nil
}

// Status will display the health of various services
func (cli *Client) Status(c *clipkg.Context) error {
	resp, err := cli.HTTP.Get("/health?full=1", nil)
	if err != nil {
		return cli.errorOut(err)
	}
	defer func() {
		if cerr := resp.Body.Close(); cerr != nil {
			err = multierr.Append(err, cerr)
		}
	}()

	return cli.renderAPIResponse(resp, &HealthCheckPresenters{})
}

// ResetDatabase drops, creates and migrates the database specified by DATABASE_URL
// This is useful to setup the database for testing
func (cli *Client) ResetDatabase(c *clipkg.Context) error {
	cfg := cli.Config
	parsed := cfg.DatabaseURL()
	if parsed.String() == "" {
		return cli.errorOut(errors.New("You must set DATABASE_URL env variable. HINT: If you are running this to set up your local test database, try DATABASE_URL=postgresql://postgres@localhost:5432/chainlink_test?sslmode=disable"))
	}

	dangerMode := c.Bool("dangerWillRobinson")

	dbname := parsed.Path[1:]
	if !dangerMode && !strings.HasSuffix(dbname, "_test") {
		return cli.errorOut(fmt.Errorf("cannot reset database named `%s`. This command can only be run against databases with a name that ends in `_test`, to prevent accidental data loss. If you REALLY want to reset this database, pass in the -dangerWillRobinson option", dbname))
	}
	lggr := cli.Logger
	lggr.Infof("Resetting database: %#v", parsed.String())
	lggr.Debugf("Dropping and recreating database: %#v", parsed.String())
	if err := dropAndCreateDB(parsed); err != nil {
		return cli.errorOut(err)
	}
	lggr.Debugf("Migrating database: %#v", parsed.String())
	if err := migrateDB(cfg, lggr); err != nil {
		return cli.errorOut(err)
	}
	schema, err := dumpSchema(cfg)
	if err != nil {
		return cli.errorOut(err)
	}
	lggr.Debugf("Testing rollback and re-migrate for database: %#v", parsed.String())
	var baseVersionID int64 = 54
	if err := downAndUpDB(cfg, lggr, baseVersionID); err != nil {
		return cli.errorOut(err)
	}
	if err := checkSchema(cfg, schema); err != nil {
		return cli.errorOut(err)
	}
	return nil
}

// PrepareTestDatabase calls ResetDatabase then loads fixtures required for tests
func (cli *Client) PrepareTestDatabase(c *clipkg.Context) error {
	if err := cli.ResetDatabase(c); err != nil {
		return cli.errorOut(err)
	}
	cfg := cli.Config
	userOnly := c.Bool("user-only")
	var fixturePath = "../store/fixtures/fixtures.sql"
	if userOnly {
		fixturePath = "../store/fixtures/user_only_fixture.sql"
	}
	if err := insertFixtures(cfg, fixturePath); err != nil {
		return cli.errorOut(err)
	}
	return nil
}

// PrepareTestDatabase calls ResetDatabase then loads fixtures required for local
// testing against testnets. Does not include fake chain fixtures.
func (cli *Client) PrepareTestDatabaseUserOnly(c *clipkg.Context) error {
	if err := cli.ResetDatabase(c); err != nil {
		return cli.errorOut(err)
	}
	cfg := cli.Config
	if err := insertFixtures(cfg, "../store/fixtures/user_only_fixtures.sql"); err != nil {
		return cli.errorOut(err)
	}
	return nil
}

// MigrateDatabase migrates the database
func (cli *Client) MigrateDatabase(c *clipkg.Context) error {
	cfg := cli.Config
	parsed := cfg.DatabaseURL()
	if parsed.String() == "" {
		return cli.errorOut(errors.New("You must set DATABASE_URL env variable. HINT: If you are running this to set up your local test database, try DATABASE_URL=postgresql://postgres@localhost:5432/chainlink_test?sslmode=disable"))
	}

	cli.Logger.Infof("Migrating database: %#v", parsed.String())
	if err := migrateDB(cfg, cli.Logger); err != nil {
		return cli.errorOut(err)
	}
	return nil
}

// VersionDatabase displays the current database version.
func (cli *Client) RollbackDatabase(c *clipkg.Context) error {
	var version null.Int
	if c.Args().Present() {
		arg := c.Args().First()
		numVersion, err := strconv.ParseInt(arg, 10, 64)
		if err != nil {
			return cli.errorOut(errors.Errorf("Unable to parse %v as integer", arg))
		}
		version = null.IntFrom(numVersion)
	}

	db, err := newConnection(cli.Config, cli.Logger)
	if err != nil {
		return fmt.Errorf("failed to initialize orm: %v", err)
	}

	if err := migrate.Rollback(db.DB, cli.Logger, version); err != nil {
		return fmt.Errorf("migrateDB failed: %v", err)
	}

	return nil
}

// VersionDatabase displays the current database version.
func (cli *Client) VersionDatabase(c *clipkg.Context) error {
	db, err := newConnection(cli.Config, cli.Logger)
	if err != nil {
		return fmt.Errorf("failed to initialize orm: %v", err)
	}

	version, err := migrate.Current(db.DB, cli.Logger)
	if err != nil {
		return fmt.Errorf("migrateDB failed: %v", err)
	}

	cli.Logger.Infof("Database version: %v", version)
	return nil
}

// StatusDatabase displays the database migration status
func (cli *Client) StatusDatabase(c *clipkg.Context) error {
	db, err := newConnection(cli.Config, cli.Logger)
	if err != nil {
		return fmt.Errorf("failed to initialize orm: %v", err)
	}

	if err = migrate.Status(db.DB, cli.Logger); err != nil {
		return fmt.Errorf("Status failed: %v", err)
	}
	return nil
}

// CreateMigration displays the database migration status
func (cli *Client) CreateMigration(c *clipkg.Context) error {
	if !c.Args().Present() {
		return cli.errorOut(errors.New("You must specify a migration name"))
	}
	db, err := newConnection(cli.Config, cli.Logger)
	if err != nil {
		return fmt.Errorf("failed to initialize orm: %v", err)
	}

	migrationType := c.String("type")
	if migrationType != "go" {
		migrationType = "sql"
	}

	if err = migrate.Create(db.DB, c.Args().First(), migrationType); err != nil {
		return fmt.Errorf("Status failed: %v", err)
	}
	return nil
}

func newConnection(cfg config.GeneralConfig, lggr logger.Logger) (*sqlx.DB, error) {
	parsed := cfg.DatabaseURL()
	if parsed.String() == "" {
		return nil, errors.New("You must set DATABASE_URL env variable. HINT: If you are running this to set up your local test database, try DATABASE_URL=postgresql://postgres@localhost:5432/chainlink_test?sslmode=disable")
	}
	config := pg.Config{
		Logger:       lggr,
		MaxOpenConns: cfg.ORMMaxOpenConns(),
		MaxIdleConns: cfg.ORMMaxIdleConns(),
	}
	db, err := pg.NewConnection(parsed.String(), string(cfg.GetDatabaseDialectConfiguredOrDefault()), config)
	return db, err
}

func dropAndCreateDB(parsed url.URL) (err error) {
	// Cannot drop the database if we are connected to it, so we must connect
	// to a different one. template1 should be present on all postgres installations
	dbname := parsed.Path[1:]
	parsed.Path = "/template1"
	db, err := sql.Open(string(dialects.Postgres), parsed.String())
	if err != nil {
		return fmt.Errorf("unable to open postgres database for creating test db: %+v", err)
	}
	defer func() {
		if cerr := db.Close(); cerr != nil {
			err = multierr.Append(err, cerr)
		}
	}()

	_, err = db.Exec(fmt.Sprintf(`DROP DATABASE IF EXISTS "%s"`, dbname))
	if err != nil {
		return fmt.Errorf("unable to drop postgres database: %v", err)
	}
	_, err = db.Exec(fmt.Sprintf(`CREATE DATABASE "%s"`, dbname))
	if err != nil {
		return fmt.Errorf("unable to create postgres database: %v", err)
	}
	return nil
}

func migrateDB(config config.GeneralConfig, lggr logger.Logger) error {
	db, err := newConnection(config, lggr)
	if err != nil {
		return fmt.Errorf("failed to initialize orm: %v", err)
	}
	if err = migrate.Migrate(db.DB, lggr); err != nil {
		return fmt.Errorf("migrateDB failed: %v", err)
	}
	return db.Close()
}

func downAndUpDB(cfg config.GeneralConfig, lggr logger.Logger, baseVersionID int64) error {
	db, err := newConnection(cfg, lggr)
	if err != nil {
		return fmt.Errorf("failed to initialize orm: %v", err)
	}
	if err = migrate.Rollback(db.DB, lggr, null.IntFrom(baseVersionID)); err != nil {
		return fmt.Errorf("test rollback failed: %v", err)
	}
	if err = migrate.Migrate(db.DB, lggr); err != nil {
		return fmt.Errorf("second migrateDB failed: %v", err)
	}
	return db.Close()
}

func dumpSchema(cfg config.GeneralConfig) (string, error) {
	dbURL := cfg.DatabaseURL()
	args := []string{
		dbURL.String(),
		"--schema-only",
	}
	cmd := exec.Command(
		"pg_dump", args...,
	)

	schema, err := cmd.Output()
	if err != nil {
		return "", fmt.Errorf("failed to dump schema: %v", err)
	}
	return string(schema), nil
}

func checkSchema(cfg config.GeneralConfig, prevSchema string) error {
	newSchema, err := dumpSchema(cfg)
	if err != nil {
		return err
	}
	df := diff.Diff(prevSchema, newSchema)
	if len(df) > 0 {
		fmt.Println(df)
		return errors.New("schema pre- and post- rollback does not match (ctrl+f for '+' or '-' to find the changed lines)")
	}
	return nil
}

func insertFixtures(config config.GeneralConfig, pathToFixtures string) (err error) {
	dbURL := config.DatabaseURL()
	db, err := sql.Open(string(dialects.Postgres), dbURL.String())
	if err != nil {
		return fmt.Errorf("unable to open postgres database for creating test db: %+v", err)
	}
	defer func() {
		if cerr := db.Close(); cerr != nil {
			err = multierr.Append(err, cerr)
		}
	}()

	_, filename, _, ok := runtime.Caller(1)
	if !ok {
		return errors.New("could not get runtime.Caller(1)")
	}
	filepath := path.Join(path.Dir(filename), pathToFixtures)
	fixturesSQL, err := ioutil.ReadFile(filepath)
	if err != nil {
		return err
	}
	_, err = db.Exec(string(fixturesSQL))
	return err
}

// DeleteUser is run locally to remove the User row from the node's database.
func (cli *Client) DeleteUser(c *clipkg.Context) (err error) {
	lggr := cli.Logger.Named("DeleteUser")
	db, err := openDB(cli.Config, lggr)
	if err != nil {
		return cli.errorOut(errors.Wrap(err, "opening db"))
	}
	defer lggr.ErrorIfClosing(db, "db")
	sig := shutdown.NewSignal()
	app, err := cli.AppFactory.NewApplication(cli.Config, db, sig)
	if err != nil {
		return cli.errorOut(errors.Wrap(err, "fatal error instantiating application"))
	}
	defer func() {
		if serr := app.Stop(); serr != nil {
			err = multierr.Append(err, serr)
		}
	}()
	orm := app.SessionORM()
	user, err := orm.FindUser()
	if err == nil {
		app.GetLogger().Info("No such API user ", user.Email)
		return err
	}
	err = orm.DeleteUser()
	if err == nil {
		app.GetLogger().Info("Deleted API user ", user.Email)
	}
	return err
}

// SetNextNonce manually updates the keys.next_nonce field for the given key with the given nonce value
func (cli *Client) SetNextNonce(c *clipkg.Context) error {
	addressHex := c.String("address")
	nextNonce := c.Uint64("nextNonce")

	db, err := newConnection(cli.Config, cli.Logger)
	if err != nil {
		return cli.errorOut(err)
	}

	address, err := hexutil.Decode(addressHex)
	if err != nil {
		return cli.errorOut(errors.Wrap(err, "could not decode address"))
	}

	res, err := db.Exec(`UPDATE eth_key_states SET next_nonce = $1 WHERE address = $2`, nextNonce, address)
	if err != nil {
		return cli.errorOut(err)
	}
	rowsAffected, err := res.RowsAffected()
	if err != nil {
		return cli.errorOut(err)
	}
	if rowsAffected == 0 {
		return cli.errorOut(fmt.Errorf("no key found matching address %s", addressHex))
	}
	return nil
}<|MERGE_RESOLUTION|>--- conflicted
+++ resolved
@@ -142,11 +142,7 @@
 	}
 	app, err := cli.AppFactory.NewApplication(cli.Config, db, sig)
 	if err != nil {
-<<<<<<< HEAD
 		return cli.errorOut(errors.Wrap(err, "fatal error instantiating application"))
-=======
-		return errors.Wrap(err, "error initializing application")
->>>>>>> 02f055b7
 	}
 
 	sessionORM := app.SessionORM()
