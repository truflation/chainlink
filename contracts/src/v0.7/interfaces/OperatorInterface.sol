// SPDX-License-Identifier: MIT
pragma solidity ^0.7.0;

import "./ChainlinkRequestInterface.sol";
import "./OracleInterface.sol";

<<<<<<< HEAD
interface OperatorInterface is ChainlinkRequestInterface, OracleInterface {
  function requestOracleData(
=======
interface OperatorInterface is
  ChainlinkRequestInterface,
  OracleInterface
{

  function operatorRequest(
>>>>>>> ec75377b
    address sender,
    uint256 payment,
    bytes32 specId,
    bytes4 callbackFunctionId,
    uint256 nonce,
    uint256 dataVersion,
    bytes calldata data
  ) external;

  function fulfillOracleRequest2(
    bytes32 requestId,
    uint256 payment,
    address callbackAddress,
    bytes4 callbackFunctionId,
    uint256 expiration,
    bytes calldata data
  ) external returns (bool);

  function ownerTransferAndCall(
    address to,
    uint256 value,
    bytes calldata data
  ) external returns (bool success);
}<|MERGE_RESOLUTION|>--- conflicted
+++ resolved
@@ -4,17 +4,12 @@
 import "./ChainlinkRequestInterface.sol";
 import "./OracleInterface.sol";
 
-<<<<<<< HEAD
-interface OperatorInterface is ChainlinkRequestInterface, OracleInterface {
-  function requestOracleData(
-=======
 interface OperatorInterface is
   ChainlinkRequestInterface,
   OracleInterface
 {
 
   function operatorRequest(
->>>>>>> ec75377b
     address sender,
     uint256 payment,
     bytes32 specId,
